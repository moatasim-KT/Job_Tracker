from flask import Blueprint, render_template, request, redirect, url_for, flash
from job_tracker.models import Job, Note, Contact
from job_tracker import db
from datetime import datetime
import json

job = Blueprint('job', __name__)

@job.route('/jobs')
def list_jobs():
    """List all jobs."""
    status_filter = request.args.get('status', None)
    
    if status_filter and status_filter != 'All':
        jobs = Job.query.filter_by(status=status_filter).order_by(Job.date_added.desc()).all()
    else:
        jobs = Job.query.order_by(Job.date_added.desc()).all()
    
    return render_template('jobs/list.html', jobs=jobs, current_status=status_filter or 'All')

@job.route('/jobs/add', methods=['GET', 'POST'])
def add_job():
    """Add a new job manually."""
    if request.method == 'POST':
        title = request.form.get('title')
        company = request.form.get('company')
        location = request.form.get('location')
        description = request.form.get('description')
        url = request.form.get('url')
        salary = request.form.get('salary')
        job_type = request.form.get('job_type')
        status = request.form.get('status', 'Saved')
        
        if not title or not company:
            flash('Job title and company are required!', 'danger')
            return redirect(url_for('job.add_job'))
        
        job_instance = Job(
            title=title,
            company=company,
            location=location,
            description=description,
            url=url,
            salary=salary,
            job_type=job_type,
            status=status,
            date_added=datetime.utcnow()
        )
        
        # Handle date_applied if status is Applied or beyond
        if status in ['Applied', 'Phone Interview', 'Technical Interview', 'Onsite Interview', 'Offer', 'Rejected']:
            date_applied = request.form.get('date_applied')
            if date_applied:
                job_instance.date_applied = datetime.strptime(date_applied, '%Y-%m-%d')
        
        db.session.add(job_instance)
        db.session.commit()
        
        flash('Job added successfully!', 'success')
        return redirect(url_for('job.view_job', job_id=job_instance.id))
    
    return render_template('jobs/add.html')

<<<<<<< HEAD
def _parse_job_data(job_data):
    """
    Parse JSON string into Python dictionary.
    
    Args:
        job_data: JSON string to parse
        
    Returns:
        Parsed dictionary or None if parsing fails
    """
    if not job_data:
        return None
        
    try:
        return json.loads(job_data)
    except (json.JSONDecodeError, TypeError):
        return None


def _clean_text_content(content):
    """
    Clean text content by removing artifacts and excessive whitespace.
    
    Args:
        content: String content to clean
        
    Returns:
        Cleaned string content
    """
    if not isinstance(content, str):
        return content
        
    # Clean excessive whitespace and newlines
    content = content.strip()
    content = content.replace('\n\n\n', '\n').replace('\n\n', '\n')
    
    # Remove "show more/less" text and similar artifacts
    artifacts = ['show more', 'show less', 'Show more', 'Show less', '...']
    for artifact in artifacts:
        content = content.replace(artifact, '')
        
    return content


def _clean_list_items(items):
    """
    Clean a list of text items.
    
    Args:
        items: List of string items to clean
        
    Returns:
        List of cleaned string items
    """
    cleaned_items = []
    
    for item in items:
        if isinstance(item, str) and (clean_item := _clean_text_content(item)):
            cleaned_items.append(clean_item)
            
    return cleaned_items


def _process_parsed_sections(sections):
    """
    Process and clean sections from parsed job data.
    
    Args:
        sections: List of section dictionaries
        
    Returns:
        Processed sections with cleaned content
    """
    if not sections:
        return sections
        
    for section in sections:
        if section['type'] == 'paragraph' and isinstance(section['content'], str):
            section['content'] = _clean_text_content(section['content'])
        elif section['type'] == 'list' and isinstance(section['content'], list):
            section['content'] = _clean_list_items(section['content'])
            
    return sections


def _prepare_job_parsed_data(job):
    """
    Process and prepare job's parsed data for display.
    
    Args:
        job: Job object with potential parsed_data
        
    Returns:
        Job object with processed parsed_data
    """
    # Skip processing if no parsed data exists
    if not (parsed_data := _parse_job_data(job.parsed_data)):
        return job
        
    job.parsed_data = parsed_data
    
    # Process sections if they exist
    if 'sections' in parsed_data:
        job.parsed_data['sections'] = _process_parsed_sections(parsed_data['sections'])
        
    return job

def _get_job_related_data(job_id):
    """
    Fetch notes and contacts related to a specific job.
    
    Args:
        job_id: ID of the job to get related data for
        
    Returns:
        Tuple containing (notes, contacts)
    """
    notes = Note.query.filter_by(job_id=job_id).order_by(Note.date_added.desc()).all()
    contacts = Contact.query.filter_by(job_id=job_id).all()
    return notes, contacts

@job_bp.route('/jobs/<int:job_id>')
def view_job(job_id):
    """
    View a specific job with its notes and contacts.
    
    Retrieves job details, associated notes and contacts, and processes
    any parsed job description data for display.
    
    Args:
        job_id: ID of the job to view
        
    Returns:
        Rendered template with job, notes, and contacts
    """
    # Get job by ID and process its parsed data in one step
    job = Job.query.get_or_404(job_id)
        
    # Get related data
    notes, contacts = _get_job_related_data(job_id)
    
    # Process any parsed data the job might have
    job = _prepare_job_parsed_data(job)
    
    return render_template(
        'jobs/view_with_tabs.html', 
        job=job, 
        notes=notes, 
        contacts=contacts
    )
=======
@job.route('/jobs/<int:job_id>')
def view_job(job_id):
    """View a specific job."""
    job_instance = Job.query.get_or_404(job_id)
    notes = Note.query.filter_by(job_id=job_id).order_by(Note.date_added.desc()).all()
    contacts = Contact.query.filter_by(job_id=job_id).all()
    
    # Convert parsed_data JSON string to Python dictionary
    if job_instance.parsed_data:
        try:
            job_instance.parsed_data = json.loads(job_instance.parsed_data)
            
            # Clean up text formatting issues
            if job_instance.parsed_data and 'sections' in job_instance.parsed_data:
                for section in job_instance.parsed_data['sections']:
                    if section['type'] == 'paragraph' and isinstance(section['content'], str):
                        # Clean excessive whitespace and newlines
                        content = section['content'].strip()
                        content = content.replace('\n\n\n', '\n')
                        content = content.replace('\n\n', '\n')
                        
                        # Remove "show more/less" text and similar artifacts
                        content = content.replace('show more', '')
                        content = content.replace('show less', '')
                        content = content.replace('Show more', '')
                        content = content.replace('Show Less', '')
                        content = content.replace('...', '')
                        
                        section['content'] = content
                    
                    elif section['type'] == 'list' and isinstance(section['content'], list):
                        # Clean list items
                        cleaned_items = []
                        for item in section['content']:
                            if isinstance(item, str):
                                # Remove bullets, numbers and excessive whitespace
                                item = item.strip()
                                item = item.replace('show more', '')
                                item = item.replace('show less', '')
                                item = item.replace('Show more', '')
                                item = item.replace('Show Less', '')
                                item = item.replace('...', '')
                                
                                if item:  # Only add non-empty items
                                    cleaned_items.append(item)
                        
                        section['content'] = cleaned_items
        except (json.JSONDecodeError, TypeError):
            job_instance.parsed_data = None
    
    return render_template('jobs/view_with_tabs.html', job=job_instance, notes=notes, contacts=contacts)
>>>>>>> d8571328

@job.route('/jobs/<int:job_id>/edit', methods=['GET', 'POST'])
def edit_job(job_id):
    """Edit a job."""
    job_instance = Job.query.get_or_404(job_id)
    
    if request.method == 'POST':
        job_instance.title = request.form.get('title')
        job_instance.company = request.form.get('company')
        job_instance.location = request.form.get('location')
        job_instance.description = request.form.get('description')
        job_instance.url = request.form.get('url')
        job_instance.salary = request.form.get('salary')
        job_instance.job_type = request.form.get('job_type')
        new_status = request.form.get('status')
        
        # If status changed to Applied and no date_applied set, set it to now
        if new_status == 'Applied' and job_instance.status != 'Applied' and not job_instance.date_applied:
            job_instance.date_applied = datetime.utcnow()
        
        job_instance.status = new_status
        
        # Update date_applied if provided
        date_applied = request.form.get('date_applied')
        if date_applied:
            job_instance.date_applied = datetime.strptime(date_applied, '%Y-%m-%d')
        
        db.session.commit()
        flash('Job updated successfully!', 'success')
        return redirect(url_for('job.view_job', job_id=job_instance.id))
    
    return render_template('jobs/edit.html', job=job_instance)

@job.route('/jobs/<int:job_id>/delete', methods=['POST'])
def delete_job(job_id):
    """Delete a job."""
    job_instance = Job.query.get_or_404(job_id)
    
    db.session.delete(job_instance)
    db.session.commit()
    
    flash('Job deleted successfully!', 'success')
    return redirect(url_for('main.dashboard'))

@job.route('/jobs/<int:job_id>/add_note', methods=['POST'])
def add_note(job_id):
    """Add a note to a job."""
    job_instance = Job.query.get_or_404(job_id)
    note_content = request.form.get('note_content')
    
    if note_content:
        note = Note(content=note_content, job_id=job_instance.id)
        db.session.add(note)
        db.session.commit()
        flash('Note added successfully!', 'success')
    
    return redirect(url_for('job.view_job', job_id=job_instance.id))

@job.route('/jobs/<int:job_id>/add_contact', methods=['POST'])
def add_contact(job_id):
    """Add a contact to a job."""
    job_instance = Job.query.get_or_404(job_id)
    
    name = request.form.get('contact_name')
    title = request.form.get('contact_title')
    email = request.form.get('contact_email')
    phone = request.form.get('contact_phone')
    linkedin = request.form.get('contact_linkedin')
    notes = request.form.get('contact_notes')
    
    if name:
        contact = Contact(
            name=name,
            title=title,
            email=email,
            phone=phone,
            linkedin=linkedin,
            notes=notes,
            job_id=job_instance.id
        )
        db.session.add(contact)
        db.session.commit()
        flash('Contact added successfully!', 'success')
    
    return redirect(url_for('job.view_job', job_id=job_instance.id))

@job.route('/jobs/<int:job_id>/update_status', methods=['POST'])
def update_status(job_id):
    """Quick update of job status."""
    job_instance = Job.query.get_or_404(job_id)
    new_status = request.form.get('status')
    
    if new_status:
        # If changing to Applied and no date_applied, set it to now
        if new_status == 'Applied' and job_instance.status != 'Applied' and not job_instance.date_applied:
            job_instance.date_applied = datetime.utcnow()
            
        job_instance.status = new_status
        db.session.commit()
        flash(f'Status updated to {new_status}!', 'success')
    
    return redirect(request.referrer or url_for('main.dashboard'))<|MERGE_RESOLUTION|>--- conflicted
+++ resolved
@@ -61,7 +61,7 @@
     
     return render_template('jobs/add.html')
 
-<<<<<<< HEAD
+
 def _parse_job_data(job_data):
     """
     Parse JSON string into Python dictionary.
@@ -212,7 +212,6 @@
         notes=notes, 
         contacts=contacts
     )
-=======
 @job.route('/jobs/<int:job_id>')
 def view_job(job_id):
     """View a specific job."""
@@ -264,7 +263,7 @@
             job_instance.parsed_data = None
     
     return render_template('jobs/view_with_tabs.html', job=job_instance, notes=notes, contacts=contacts)
->>>>>>> d8571328
+
 
 @job.route('/jobs/<int:job_id>/edit', methods=['GET', 'POST'])
 def edit_job(job_id):
